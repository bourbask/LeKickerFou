use anyhow::{Context, Result};
use clap::Parser;
<<<<<<< HEAD
use dotenv::dotenv;
use serenity::all::GatewayIntents;
use serenity::Client;
=======
use colored::*;
use dotenvy::dotenv;
use serde::{Deserialize, Serialize};
use thiserror::Error;
use tokio_cron_scheduler::{Job, JobScheduler};

use std::{env, fs, path::Path};

const CONFIG_FILE: &str = "bot_config.json";

/**
 * Arguments en ligne de commande pour la configuration du bot
 */
#[derive(Parser, Debug)]
#[command(name = "lekickerfou")]
#[command(version = "1.0.0")]
#[command(
    about = "Bot Discord pour déconnecter automatiquement les utilisateurs des salons vocaux"
)]
#[command(
    long_about = "Bot Discord qui surveille un salon vocal et déconnecte automatiquement tous les utilisateurs présents selon un planning configurable. Parfait pour forcer la fermeture d'un salon à certaines heures."
)]
#[command(after_help = "EXEMPLES:\n  \
    # Configuration initiale\n  \
    lekickerfou --channel 123456789\n\n  \
    # Avec salon de log et planning personnalisé (toutes les 30 secondes)\n  \
    lekickerfou --channel 123456789 --log-channel 987654321 --schedule \"*/30 * * * * *\"\n\n  \
    # Export de la configuration\n  \
    lekickerfou --export production-config.json\n\n  \
    # Import d'une configuration\n  \
    lekickerfou --import production-config.json\n\n  \
    # Utilisation d'un fichier de config personnalisé\n  \
    lekickerfou --config-file my-config.json --channel 123456789\n\n\
VARIABLES D'ENVIRONNEMENT:\n  \
    DISCORD_TOKEN    Token du bot Discord (obligatoire)\n\n\
FICHIERS:\n  \
    bot_config.json  Fichier de configuration par défaut")]
struct Args {
    /// ID du salon vocal à surveiller (obligatoire pour une nouvelle configuration)
    #[arg(
        short = 'c',
        long = "channel",
        help = "ID du salon vocal à surveiller",
        long_help = "ID numérique du salon vocal Discord à surveiller. Tous les utilisateurs connectés à ce salon seront automatiquement déconnectés selon le planning défini."
    )]
    voice_channel_id: Option<u64>,

    /// ID du salon de log pour enregistrer les déconnexions (optionnel)
    #[arg(
        short = 'l',
        long = "log-channel",
        help = "ID du salon de log (optionnel)",
        long_help = "ID numérique du salon Discord où seront envoyés les messages de log des déconnexions. Si non spécifié, seuls les logs console seront affichés."
    )]
    log_channel_id: Option<u64>,

    /// Expression cron pour définir quand vérifier le salon vocal
    #[arg(
        short = 's',
        long = "schedule",
        default_value = "0 * * * * *",
        help = "Expression cron pour la fréquence de vérification",
        long_help = "Expression cron définissant quand vérifier et déconnecter les utilisateurs. Par défaut '0 * * * * *' (toutes les minutes). Exemples: '*/30 * * * * *' (toutes les 30 secondes), '0 0 22 * * *' (tous les jours à 22h)."
    )]
    cron_schedule: String,

    /// Chemin vers le fichier de configuration JSON
    #[arg(
        short = 'f',
        long = "config-file",
        default_value = CONFIG_FILE,
        help = "Chemin vers le fichier de configuration",
        long_help = "Chemin vers le fichier JSON contenant la configuration du bot. Le fichier sera créé automatiquement s'il n'existe pas. Permet d'avoir plusieurs configurations différentes."
    )]
    config_file: String,

    /// Exporter la configuration actuelle vers un fichier
    #[arg(
        long = "export",
        value_name = "FICHIER",
        help = "Exporter la configuration vers un fichier",
        long_help = "Exporte la configuration actuelle vers le fichier spécifié. Utile pour sauvegarder ou partager une configuration. Le bot s'arrête après l'export.",
        conflicts_with_all = ["import_from", "voice_channel_id", "log_channel_id"]
    )]
    export_to: Option<String>,

    /// Importer une configuration depuis un fichier
    #[arg(
        long = "import",
        value_name = "FICHIER", 
        help = "Importer une configuration depuis un fichier",
        long_help = "Importe une configuration depuis le fichier spécifié et la définit comme configuration active. Remplace la configuration actuelle. Le bot s'arrête après l'import.",
        conflicts_with_all = ["export_to", "voice_channel_id", "log_channel_id"]
    )]
    import_from: Option<String>,
}

/**
 * Importe une configuration depuis un fichier vers la config active
 */
async fn import_configuration(source_file: &str, target_file: &str) -> Result<()> {
    if !Path::new(source_file).exists() {
        return Err(BotError::InvalidConfig(format!(
            "Fichier de configuration introuvable: {source_file}"
        ))
        .into());
    }

    // Valider la configuration avant import
    let config_content =
        fs::read_to_string(source_file).context("Impossible de lire le fichier source")?;

    let config: BotConfig = serde_json::from_str(&config_content)
        .context("Configuration invalide dans le fichier source")?;

    // Copier vers la config active
    fs::copy(source_file, target_file).context("Impossible d'importer la configuration")?;

    log_info(&format!(
        "✅ Configuration importée de {source_file} vers {target_file}"
    ));

    println!("\n📋 Configuration active :");
    println!("   • Salon vocal: {}", config.voice_channel_id);
    println!(
        "   • Salon de log: {}",
        config
            .log_channel_id
            .map_or("Aucun".to_string(), |id| id.to_string())
    );
    println!("   • Planning: {}", config.cron_schedule);
    println!("\n🚀 Vous pouvez maintenant lancer le bot avec :");
    println!("   ./lekickerfou");

    Ok(())
}

/**
 * Configuration du bot sauvegardée dans un fichier JSON
 */
#[derive(Debug, Clone, Serialize, Deserialize)]
struct BotConfig {
    voice_channel_id: ChannelId,
    log_channel_id: Option<ChannelId>,
    cron_schedule: String,
}

/**
 * Erreurs personnalisées pour une meilleure gestion des cas d'échec
 */
#[derive(Error, Debug)]
pub enum BotError {
    #[error("Configuration manquante: {0}")]
    MissingConfig(String),

    #[error("Le salon n'est pas un salon vocal")]
    InvalidChannelType,

    #[error("Le salon n'est pas un salon de serveur")]
    NotGuildChannel,

    #[error("Erreur Discord API: {0}")]
    DiscordApi(#[from] serenity::Error),

    #[error("Configuration invalide: {0}")]
    InvalidConfig(String),
}

/**
 * Structure principale du bot Discord gérant les événements
 */
struct Bot {
    config: BotConfig,
}

impl Bot {
    fn new(config: BotConfig) -> Self {
        Self { config }
    }
}

#[async_trait]
impl EventHandler for Bot {
    /**
     * Gestionnaire d'événement déclenché quand le bot est prêt
     * Initialise le système de tâches planifiées
     */
    async fn ready(&self, ctx: Context, ready: Ready) {
        log_info(&format!(
            "Bot connecté sous {} (ID: {})",
            ready.user.name, ready.user.id
        ));

        log_info(&format!(
            "Configuration: Canal vocal {}, Canal de log {}",
            self.config.voice_channel_id,
            self.config
                .log_channel_id
                .map_or("Aucun".to_string(), |id| id.to_string())
        ));

        if let Err(err) = self.start_voice_monitoring(ctx).await {
            log_error(&format!(
                "Erreur lors du démarrage de la surveillance: {err}"
            ));
        }
    }
}

impl Bot {
    /**
     * Démarre la surveillance des salons vocaux avec une tâche cron
     */
    async fn start_voice_monitoring(&self, ctx: Context) -> Result<()> {
        let scheduler = JobScheduler::new()
            .await
            .context("Impossible de créer le planificateur de tâches")?;

        let config = self.config.clone();
        let cron_expr = config.cron_schedule.clone();

        let job = Job::new_async(&cron_expr, move |_uuid, _scheduler| {
            let ctx_clone = ctx.clone();
            let config_clone = config.clone();

            Box::pin(async move {
                match VoiceChannelManager::new(config_clone)
                    .check_and_disconnect_users(&ctx_clone)
                    .await
                {
                    Ok(disconnected_count) => {
                        if disconnected_count > 0 {
                            log_info(&format!(
                                "{disconnected_count} utilisateur(s) déconnecté(s)"
                            ));
                        }
                    }
                    Err(e) => log_error(&format!("Erreur lors de la vérification: {e}")),
                }
            })
        })
        .context("Expression cron invalide")?;

        scheduler
            .add(job)
            .await
            .context("Impossible d'ajouter la tâche au planificateur")?;

        scheduler
            .start()
            .await
            .context("Impossible de démarrer le planificateur")?;

        log_info(&format!(
            "Surveillance des salons vocaux démarrée (planning: {})",
            self.config.cron_schedule
        ));
        Ok(())
    }
}

/**
 * Gestionnaire responsable de la surveillance et de la déconnexion des utilisateurs
 */
struct VoiceChannelManager {
    config: BotConfig,
}

impl VoiceChannelManager {
    fn new(config: BotConfig) -> Self {
        Self { config }
    }

    /**
     * Vérifie le salon vocal configuré et déconnecte les utilisateurs si nécessaire
     */
    async fn check_and_disconnect_users(&self, ctx: &Context) -> Result<usize> {
        let guild_channel = self.get_voice_channel(ctx).await?;
        let members = self.get_voice_channel_members(ctx, &guild_channel).await?;

        if members.is_empty() {
            return Ok(0);
        }
>>>>>>> c9406117

use lekickerfou::{
    bot::BotHandler,
    config::{Args, ConfigManager},
    utils::{get_discord_token, log_info},
};

#[tokio::main]
async fn main() -> Result<()> {
    dotenv().ok();

    let args = Args::parse();
    let config_manager = ConfigManager::new();

    // Gestion de l'import de configuration
    if let Some(import_file) = &args.import_from {
        return config_manager
            .import_configuration(import_file, &args.config_file)
            .await;
    }

    // Gestion de l'export de configuration
    if let Some(export_file) = &args.export_to {
        return config_manager
            .export_configuration(&args.config_file, export_file)
            .await;
    }

    // Chargement de la configuration
    let config = config_manager
        .load_or_create_configuration(&args)
        .context("Impossible de charger la configuration")?;

    // Récupération du token Discord
    let token = get_discord_token().context("Token Discord requis")?;

    // Configuration des intents Discord
    let intents = GatewayIntents::GUILDS | GatewayIntents::GUILD_VOICE_STATES;

    // Création du client Discord
    let mut client = Client::builder(&token, intents)
        .event_handler(BotHandler::new(config))
        .await
        .context("Erreur lors de la création du client Discord")?;

    log_info("🚀 Démarrage du bot...");

    client
        .start()
        .await
        .context("Erreur lors du démarrage du bot")?;

    Ok(())
}<|MERGE_RESOLUTION|>--- conflicted
+++ resolved
@@ -1,10 +1,5 @@
 use anyhow::{Context, Result};
 use clap::Parser;
-<<<<<<< HEAD
-use dotenv::dotenv;
-use serenity::all::GatewayIntents;
-use serenity::Client;
-=======
 use colored::*;
 use dotenvy::dotenv;
 use serde::{Deserialize, Serialize};
@@ -288,14 +283,114 @@
         if members.is_empty() {
             return Ok(0);
         }
->>>>>>> c9406117
-
-use lekickerfou::{
-    bot::BotHandler,
-    config::{Args, ConfigManager},
-    utils::{get_discord_token, log_info},
-};
-
+
+        log_info(&format!(
+            "{} membre(s) détecté(s) dans le salon '{}'",
+            members.len(),
+            guild_channel.name
+        ));
+
+        let mut disconnected_count = 0;
+
+        for member in members {
+            match self.disconnect_user(ctx, &member).await {
+                Ok(()) => {
+                    disconnected_count += 1;
+                    self.log_disconnection_to_channel(ctx, &member.user.tag(), &guild_channel.name)
+                        .await;
+                }
+                Err(e) => {
+                    log_error(&format!(
+                        "Impossible de déconnecter {}: {}",
+                        member.user.tag(),
+                        e
+                    ));
+                }
+            }
+        }
+
+        Ok(disconnected_count)
+    }
+
+    /**
+     * Récupère et valide le salon vocal configuré
+     */
+    async fn get_voice_channel(
+        &self,
+        ctx: &Context,
+    ) -> Result<serenity::model::channel::GuildChannel> {
+        let channel = self
+            .config
+            .voice_channel_id
+            .to_channel(ctx)
+            .await
+            .context("Impossible de récupérer le salon")?;
+
+        let Channel::Guild(guild_channel) = channel else {
+            return Err(BotError::NotGuildChannel.into());
+        };
+
+        if guild_channel.kind != ChannelType::Voice {
+            return Err(BotError::InvalidChannelType.into());
+        }
+
+        Ok(guild_channel)
+    }
+
+    /**
+     * Récupère la liste des membres présents dans le salon vocal
+     */
+    async fn get_voice_channel_members(
+        &self,
+        ctx: &Context,
+        channel: &serenity::model::channel::GuildChannel,
+    ) -> Result<Vec<serenity::model::guild::Member>> {
+        channel
+            .members(ctx)
+            .context("Impossible de récupérer les membres du salon")
+    }
+
+    /**
+     * Déconnecte un utilisateur spécifique du salon vocal
+     */
+    async fn disconnect_user(
+        &self,
+        ctx: &Context,
+        member: &serenity::model::guild::Member,
+    ) -> Result<()> {
+        let user_tag = member.user.tag();
+
+        member
+            .disconnect_from_voice(ctx)
+            .await
+            .context(format!("Échec de la déconnexion de {user_tag}"))?;
+
+        log_info(&format!("✅ {user_tag} déconnecté avec succès"));
+        Ok(())
+    }
+
+    /**
+     * Log la déconnexion dans le canal de log configuré si disponible
+     */
+    async fn log_disconnection_to_channel(
+        &self,
+        ctx: &Context,
+        user_tag: &str,
+        channel_name: &str,
+    ) {
+        if let Some(log_channel_id) = self.config.log_channel_id {
+            let log_message = format!("🔇 {user_tag} déconnecté du salon '{channel_name}'");
+
+            if let Err(e) = log_channel_id.say(ctx, log_message).await {
+                log_error(&format!("Impossible d'envoyer le log Discord: {e}"));
+            }
+        }
+    }
+}
+
+/**
+ * Point d'entrée principal de l'application
+ */
 #[tokio::main]
 async fn main() -> Result<()> {
     dotenv().ok();
